--- conflicted
+++ resolved
@@ -1653,57 +1653,6 @@
 // Ports type - Used to parse multiple -p flags
 type ports []int
 
-<<<<<<< HEAD
-// AttachOpts stores arguments to 'docker run -a', eg. which streams to attach to
-type AttachOpts map[string]bool
-
-func (opts AttachOpts) String() string { return fmt.Sprintf("%v", map[string]bool(opts)) }
-func (opts AttachOpts) Set(val string) error {
-	if val != "stdin" && val != "stdout" && val != "stderr" {
-		return fmt.Errorf("Unsupported stream name: %s", val)
-	}
-	opts[val] = true
-	return nil
-}
-
-// LinkOpts stores arguments to `docker run -link`
-type LinkOpts []string
-
-func (link *LinkOpts) String() string { return fmt.Sprintf("%v", []string(*link)) }
-func (link *LinkOpts) Set(val string) error {
-	if _, err := parseLink(val); err != nil {
-		return err
-	}
-	*link = append(*link, val)
-	return nil
-}
-
-// PathOpts stores a unique set of absolute paths
-type PathOpts map[string]struct{}
-
-func (opts PathOpts) String() string { return fmt.Sprintf("%v", map[string]struct{}(opts)) }
-func (opts PathOpts) Set(val string) error {
-	var containerPath string
-
-	splited := strings.SplitN(val, ":", 2)
-	if len(splited) == 1 {
-		containerPath = splited[0]
-		val = filepath.Clean(splited[0])
-	} else {
-		containerPath = splited[1]
-		val = fmt.Sprintf("%s:%s", splited[0], filepath.Clean(splited[1]))
-	}
-
-	if !filepath.IsAbs(containerPath) {
-		utils.Debugf("%s is not an absolute path", containerPath)
-		return fmt.Errorf("%s is not an absolute path", containerPath)
-	}
-	opts[val] = struct{}{}
-	return nil
-}
-
-=======
->>>>>>> 4acd5792
 func (cli *DockerCli) CmdTag(args ...string) error {
 	cmd := cli.Subcmd("tag", "[OPTIONS] IMAGE REPOSITORY[:TAG]", "Tag an image into a repository")
 	force := cmd.Bool("f", false, "Force")
@@ -1780,16 +1729,10 @@
 		_ = cmd.String("name", "", "Assign a name to the container")
 	)
 
-<<<<<<< HEAD
-	cmd.Var(flAttach, "a", "Attach to stdin, stdout or stderr.")
-	cmd.Var(flVolumes, "v", "Bind mount a volume (e.g. from the host: -v /host:/container, from docker: -v /container)")
-	cmd.Var(&flLinks, "link", "Add link to another container (name:alias)")
-=======
 	cmd.Var(&flAttach, "a", "Attach to stdin, stdout or stderr.")
 	cmd.Var(&flVolumes, "v", "Bind mount a volume (e.g. from the host: -v /host:/container, from docker: -v /container)")
 	cmd.Var(&flLinks, "link", "Add link to another container (name:alias)")
 	cmd.Var(&flEnv, "e", "Set environment variables")
->>>>>>> 4acd5792
 
 	cmd.Var(&flPublish, "p", fmt.Sprintf("Publish a container's port to the host (format: %s) (use 'docker port' to see the actual mapping)", PortSpecTemplateFormat))
 	cmd.Var(&flExpose, "expose", "Expose a port from the container without publishing it to your host")
