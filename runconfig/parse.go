package runconfig

import (
	"fmt"
	"path"
	"strconv"
	"strings"

	"github.com/docker/docker/nat"
	"github.com/docker/docker/opts"
	flag "github.com/docker/docker/pkg/mflag"
	"github.com/docker/docker/pkg/parsers"
	"github.com/docker/docker/pkg/units"
	"github.com/docker/docker/utils"
)

var (
	ErrInvalidWorkingDirectory          = fmt.Errorf("The working directory is invalid. It needs to be an absolute path.")
	ErrConflictContainerNetworkAndLinks = fmt.Errorf("Conflicting options: --net=container can't be used with links. This would result in undefined behavior.")
	ErrConflictContainerNetworkAndDns   = fmt.Errorf("Conflicting options: --net=container can't be used with --dns. This configuration is invalid.")
	ErrConflictNetworkHostname          = fmt.Errorf("Conflicting options: -h and the network mode (--net)")
	ErrConflictHostNetworkAndDns        = fmt.Errorf("Conflicting options: --net=host can't be used with --dns. This configuration is invalid.")
	ErrConflictHostNetworkAndLinks      = fmt.Errorf("Conflicting options: --net=host can't be used with links. This would result in undefined behavior.")
)

func Parse(cmd *flag.FlagSet, args []string) (*Config, *HostConfig, *flag.FlagSet, error) {
	var (
		// FIXME: use utils.ListOpts for attach and volumes?
		flAttach  = opts.NewListOpts(opts.ValidateAttach)
		flVolumes = opts.NewListOpts(opts.ValidatePath)
		flLinks   = opts.NewListOpts(opts.ValidateLink)
		flEnv     = opts.NewListOpts(opts.ValidateEnv)
		flDevices = opts.NewListOpts(opts.ValidatePath)

		flPublish     = opts.NewListOpts(nil)
		flExpose      = opts.NewListOpts(nil)
		flDns         = opts.NewListOpts(opts.ValidateIPAddress)
		flDnsSearch   = opts.NewListOpts(opts.ValidateDnsSearch)
		flExtraHosts  = opts.NewListOpts(opts.ValidateExtraHost)
		flVolumesFrom = opts.NewListOpts(nil)
		flLxcOpts     = opts.NewListOpts(nil)
		flEnvFile     = opts.NewListOpts(nil)
		flCapAdd      = opts.NewListOpts(nil)
		flCapDrop     = opts.NewListOpts(nil)
		flSecurityOpt = opts.NewListOpts(nil)

		flNetwork         = cmd.Bool([]string{"#n", "#-networking"}, true, "Enable networking for this container")
		flPrivileged      = cmd.Bool([]string{"#privileged", "-privileged"}, false, "Give extended privileges to this container")
		flPublishAll      = cmd.Bool([]string{"P", "-publish-all"}, false, "Publish all exposed ports to the host interfaces")
		flStdin           = cmd.Bool([]string{"i", "-interactive"}, false, "Keep STDIN open even if not attached")
		flTty             = cmd.Bool([]string{"t", "-tty"}, false, "Allocate a pseudo-TTY")
		flContainerIDFile = cmd.String([]string{"#cidfile", "-cidfile"}, "", "Write the container ID to the file")
		flEntrypoint      = cmd.String([]string{"#entrypoint", "-entrypoint"}, "", "Overwrite the default ENTRYPOINT of the image")
		flHostname        = cmd.String([]string{"h", "-hostname"}, "", "Container host name")
		flMemoryString    = cmd.String([]string{"m", "-memory"}, "", "Memory limit (format: <number><optional unit>, where unit = b, k, m or g)")
		flUser            = cmd.String([]string{"u", "-user"}, "", "Username or UID")
		flWorkingDir      = cmd.String([]string{"w", "-workdir"}, "", "Working directory inside the container")
		flCpuShares       = cmd.Int64([]string{"c", "-cpu-shares"}, 0, "CPU shares (relative weight)")
		flCpuset          = cmd.String([]string{"-cpuset"}, "", "CPUs in which to allow execution (0-3, 0,1)")
		flNetMode         = cmd.String([]string{"-net"}, "bridge", "Set the Network mode for the container\n'bridge': creates a new network stack for the container on the docker bridge\n'none': no networking for this container\n'container:<name|id>': reuses another container network stack\n'host': use the host network stack inside the container.  Note: the host mode gives the container full access to local system services such as D-bus and is therefore considered insecure.")
		flMacAddress      = cmd.String([]string{"-mac-address"}, "", "Container MAC address (e.g. 92:d0:c6:0a:29:33)")
		flIpcMode         = cmd.String([]string{"-ipc"}, "", "Default is to create a private IPC namespace (POSIX SysV IPC) for the container\n'container:<name|id>': reuses another container shared memory, semaphores and message queues\n'host': use the host shared memory,semaphores and message queues inside the container.  Note: the host mode gives the container full access to local shared memory and is therefore considered insecure.")
		flRestartPolicy   = cmd.String([]string{"-restart"}, "", "Restart policy to apply when a container exits (no, on-failure[:max-retry], always)")
	)

	cmd.Var(&flAttach, []string{"a", "-attach"}, "Attach to STDIN, STDOUT or STDERR.")
	cmd.Var(&flVolumes, []string{"v", "-volume"}, "Bind mount a volume (e.g., from the host: -v /host:/container, from Docker: -v /container)")
	cmd.Var(&flLinks, []string{"#link", "-link"}, "Add link to another container in the form of name:alias")
	cmd.Var(&flDevices, []string{"-device"}, "Add a host device to the container (e.g. --device=/dev/sdc:/dev/xvdc:rwm)")

	cmd.Var(&flEnv, []string{"e", "-env"}, "Set environment variables")
	cmd.Var(&flEnvFile, []string{"-env-file"}, "Read in a line delimited file of environment variables")

	cmd.Var(&flPublish, []string{"p", "-publish"}, fmt.Sprintf("Publish a container's port to the host\nformat: %s\n(use 'docker port' to see the actual mapping)", nat.PortSpecTemplateFormat))
	cmd.Var(&flExpose, []string{"#expose", "-expose"}, "Expose a port or a range of ports (e.g. --expose=3300-3310) from the container without publishing it to your host")
	cmd.Var(&flDns, []string{"#dns", "-dns"}, "Set custom DNS servers")
	cmd.Var(&flDnsSearch, []string{"-dns-search"}, "Set custom DNS search domains (Use --dns-search=. if you don't wish to set the search domain)")
	cmd.Var(&flExtraHosts, []string{"-add-host"}, "Add a custom host-to-IP mapping (host:ip)")
	cmd.Var(&flVolumesFrom, []string{"#volumes-from", "-volumes-from"}, "Mount volumes from the specified container(s)")
	cmd.Var(&flLxcOpts, []string{"#lxc-conf", "-lxc-conf"}, "(lxc exec-driver only) Add custom lxc options --lxc-conf=\"lxc.cgroup.cpuset.cpus = 0,1\"")

	cmd.Var(&flCapAdd, []string{"-cap-add"}, "Add Linux capabilities")
	cmd.Var(&flCapDrop, []string{"-cap-drop"}, "Drop Linux capabilities")
	cmd.Var(&flSecurityOpt, []string{"-security-opt"}, "Security Options")

	if err := cmd.Parse(args); err != nil {
		return nil, nil, cmd, err
	}

	// Validate input params
	if *flWorkingDir != "" && !path.IsAbs(*flWorkingDir) {
		return nil, nil, cmd, ErrInvalidWorkingDirectory
	}

	var (
		attachStdin  = flAttach.Get("stdin")
		attachStdout = flAttach.Get("stdout")
		attachStderr = flAttach.Get("stderr")
	)

	if *flNetMode != "bridge" && *flNetMode != "none" && *flHostname != "" {
		return nil, nil, cmd, ErrConflictNetworkHostname
	}

	if *flNetMode == "host" && flLinks.Len() > 0 {
		return nil, nil, cmd, ErrConflictHostNetworkAndLinks
	}

	if *flNetMode == "container" && flLinks.Len() > 0 {
		return nil, nil, cmd, ErrConflictContainerNetworkAndLinks
	}

	if *flNetMode == "host" && flDns.Len() > 0 {
		return nil, nil, cmd, ErrConflictHostNetworkAndDns
	}

	if *flNetMode == "container" && flDns.Len() > 0 {
		return nil, nil, cmd, ErrConflictContainerNetworkAndDns
	}

	// If neither -d or -a are set, attach to everything by default
	if flAttach.Len() == 0 {
		attachStdout = true
		attachStderr = true
		if *flStdin {
			attachStdin = true
		}
	}

	var flMemory int64
	if *flMemoryString != "" {
		parsedMemory, err := units.RAMInBytes(*flMemoryString)
		if err != nil {
			return nil, nil, cmd, err
		}
		flMemory = parsedMemory
	}

	var binds []string
	// add any bind targets to the list of container volumes
	for bind := range flVolumes.GetMap() {
		if arr := strings.Split(bind, ":"); len(arr) > 1 {
			if arr[1] == "/" {
				return nil, nil, cmd, fmt.Errorf("Invalid bind mount: destination can't be '/'")
			}
			// after creating the bind mount we want to delete it from the flVolumes values because
			// we do not want bind mounts being committed to image configs
			binds = append(binds, bind)
			flVolumes.Delete(bind)
		} else if bind == "/" {
			return nil, nil, cmd, fmt.Errorf("Invalid volume: path can't be '/'")
		}
	}

	var (
		parsedArgs = cmd.Args()
		runCmd     []string
		entrypoint []string
		image      string
	)
	if len(parsedArgs) >= 1 {
		image = cmd.Arg(0)
	}
	if len(parsedArgs) > 1 {
		runCmd = parsedArgs[1:]
	}
	if *flEntrypoint != "" {
		entrypoint = []string{*flEntrypoint}
	}

	lxcConf, err := parseKeyValueOpts(flLxcOpts)
	if err != nil {
		return nil, nil, cmd, err
	}

	var (
		domainname string
		hostname   = *flHostname
		parts      = strings.SplitN(hostname, ".", 2)
	)
	if len(parts) > 1 {
		hostname = parts[0]
		domainname = parts[1]
	}

	ports, portBindings, err := nat.ParsePortSpecs(flPublish.GetAll())
	if err != nil {
		return nil, nil, cmd, err
	}

	// Merge in exposed ports to the map of published ports
	for _, e := range flExpose.GetAll() {
		if strings.Contains(e, ":") {
			return nil, nil, cmd, fmt.Errorf("Invalid port format for --expose: %s", e)
		}
		//support two formats for expose, original format <portnum>/[<proto>] or <startport-endport>/[<proto>]
		if strings.Contains(e, "-") {
			proto, port := nat.SplitProtoPort(e)
			//parse the start and end port and create a sequence of ports to expose
			parts := strings.Split(port, "-")
			start, _ := strconv.Atoi(parts[0])
			end, _ := strconv.Atoi(parts[1])
			for i := start; i <= end; i++ {
				p := nat.NewPort(proto, strconv.Itoa(i))
				if _, exists := ports[p]; !exists {
					ports[p] = struct{}{}
				}
			}
		} else {
			p := nat.NewPort(nat.SplitProtoPort(e))
			if _, exists := ports[p]; !exists {
				ports[p] = struct{}{}
			}
		}
	}

	// parse device mappings
	deviceMappings := []DeviceMapping{}
	for _, device := range flDevices.GetAll() {
		deviceMapping, err := ParseDevice(device)
		if err != nil {
			return nil, nil, cmd, err
		}
		deviceMappings = append(deviceMappings, deviceMapping)
	}

	// collect all the environment variables for the container
	envVariables := []string{}
	for _, ef := range flEnvFile.GetAll() {
		parsedVars, err := opts.ParseEnvFile(ef)
		if err != nil {
			return nil, nil, cmd, err
		}
		envVariables = append(envVariables, parsedVars...)
	}
	// parse the '-e' and '--env' after, to allow override
	envVariables = append(envVariables, flEnv.GetAll()...)

	ipcMode := IpcMode(*flIpcMode)
	if !ipcMode.Valid() {
		return nil, nil, cmd, fmt.Errorf("--ipc: invalid IPC mode: %v", err)
	}

	netMode, err := parseNetMode(*flNetMode)
	if err != nil {
		return nil, nil, cmd, fmt.Errorf("--net: invalid net mode: %v", err)
	}

	restartPolicy, err := parseRestartPolicy(*flRestartPolicy)
	if err != nil {
		return nil, nil, cmd, err
	}

	config := &Config{
		Hostname:        hostname,
		Domainname:      domainname,
		PortSpecs:       nil, // Deprecated
		ExposedPorts:    ports,
		User:            *flUser,
		Tty:             *flTty,
		NetworkDisabled: !*flNetwork,
		OpenStdin:       *flStdin,
		Memory:          flMemory,
		CpuShares:       *flCpuShares,
		Cpuset:          *flCpuset,
		AttachStdin:     attachStdin,
		AttachStdout:    attachStdout,
		AttachStderr:    attachStderr,
		Env:             envVariables,
		Cmd:             runCmd,
		Image:           image,
		Volumes:         flVolumes.GetMap(),
		MacAddress:      *flMacAddress,
		Entrypoint:      entrypoint,
		WorkingDir:      *flWorkingDir,
	}

	hostConfig := &HostConfig{
		Binds:           binds,
		ContainerIDFile: *flContainerIDFile,
		LxcConf:         lxcConf,
		Privileged:      *flPrivileged,
		PortBindings:    portBindings,
		Links:           flLinks.GetAll(),
		PublishAllPorts: *flPublishAll,
		Dns:             flDns.GetAll(),
		DnsSearch:       flDnsSearch.GetAll(),
		ExtraHosts:      flExtraHosts.GetAll(),
		VolumesFrom:     flVolumesFrom.GetAll(),
		NetworkMode:     netMode,
		IpcMode:         ipcMode,
		Devices:         deviceMappings,
		CapAdd:          flCapAdd.GetAll(),
		CapDrop:         flCapDrop.GetAll(),
		RestartPolicy:   restartPolicy,
		SecurityOpt:     flSecurityOpt.GetAll(),
<<<<<<< HEAD
	}

	if sysInfo != nil && flMemory > 0 && !sysInfo.SwapLimit {
		//fmt.Fprintf(stdout, "WARNING: Your kernel does not support swap limit capabilities. Limitation discarded.\n")
		config.MemorySwap = -1
=======
>>>>>>> ce1393cb
	}

	// When allocating stdin in attached mode, close stdin at client disconnect
	if config.OpenStdin && config.AttachStdin {
		config.StdinOnce = true
	}
	return config, hostConfig, cmd, nil
}

// parseRestartPolicy returns the parsed policy or an error indicating what is incorrect
func parseRestartPolicy(policy string) (RestartPolicy, error) {
	p := RestartPolicy{}

	if policy == "" {
		return p, nil
	}

	var (
		parts = strings.Split(policy, ":")
		name  = parts[0]
	)

	switch name {
	case "always":
		p.Name = name

		if len(parts) == 2 {
			return p, fmt.Errorf("maximum restart count not valid with restart policy of \"always\"")
		}
	case "no":
		// do nothing
	case "on-failure":
		p.Name = name

		if len(parts) == 2 {
			count, err := strconv.Atoi(parts[1])
			if err != nil {
				return p, err
			}

			p.MaximumRetryCount = count
		}
	default:
		return p, fmt.Errorf("invalid restart policy %s", name)
	}

	return p, nil
}

// options will come in the format of name.key=value or name.option
func parseDriverOpts(opts opts.ListOpts) (map[string][]string, error) {
	out := make(map[string][]string, len(opts.GetAll()))
	for _, o := range opts.GetAll() {
		parts := strings.SplitN(o, ".", 2)
		if len(parts) < 2 {
			return nil, fmt.Errorf("invalid opt format %s", o)
		} else if strings.TrimSpace(parts[0]) == "" {
			return nil, fmt.Errorf("key cannot be empty %s", o)
		}
		values, exists := out[parts[0]]
		if !exists {
			values = []string{}
		}
		out[parts[0]] = append(values, parts[1])
	}
	return out, nil
}

func parseKeyValueOpts(opts opts.ListOpts) ([]utils.KeyValuePair, error) {
	out := make([]utils.KeyValuePair, opts.Len())
	for i, o := range opts.GetAll() {
		k, v, err := parsers.ParseKeyValueOpt(o)
		if err != nil {
			return nil, err
		}
		out[i] = utils.KeyValuePair{Key: k, Value: v}
	}
	return out, nil
}

func parseNetMode(netMode string) (NetworkMode, error) {
	parts := strings.Split(netMode, ":")
	switch mode := parts[0]; mode {
	case "bridge", "none", "host":
	case "container":
		if len(parts) < 2 || parts[1] == "" {
			return "", fmt.Errorf("invalid container format container:<name|id>")
		}
	default:
		return "", fmt.Errorf("invalid --net: %s", netMode)
	}
	return NetworkMode(netMode), nil
}

func ParseDevice(device string) (DeviceMapping, error) {
	src := ""
	dst := ""
	permissions := "rwm"
	arr := strings.Split(device, ":")
	switch len(arr) {
	case 3:
		permissions = arr[2]
		fallthrough
	case 2:
		dst = arr[1]
		fallthrough
	case 1:
		src = arr[0]
	default:
		return DeviceMapping{}, fmt.Errorf("Invalid device specification: %s", device)
	}

	if dst == "" {
		dst = src
	}

	deviceMapping := DeviceMapping{
		PathOnHost:        src,
		PathInContainer:   dst,
		CgroupPermissions: permissions,
	}
	return deviceMapping, nil
}<|MERGE_RESOLUTION|>--- conflicted
+++ resolved
@@ -294,14 +294,6 @@
 		CapDrop:         flCapDrop.GetAll(),
 		RestartPolicy:   restartPolicy,
 		SecurityOpt:     flSecurityOpt.GetAll(),
-<<<<<<< HEAD
-	}
-
-	if sysInfo != nil && flMemory > 0 && !sysInfo.SwapLimit {
-		//fmt.Fprintf(stdout, "WARNING: Your kernel does not support swap limit capabilities. Limitation discarded.\n")
-		config.MemorySwap = -1
-=======
->>>>>>> ce1393cb
 	}
 
 	// When allocating stdin in attached mode, close stdin at client disconnect
